--- conflicted
+++ resolved
@@ -80,11 +80,8 @@
     max_turns: int = 3,
     provider: str = "demo",
     k: int = 1,
-<<<<<<< HEAD
-    config: Dict[str, Any] = None  # Add config parameter
-=======
-    subset: str = None
->>>>>>> a5b7d912
+    subset: str = None,
+    config: Dict[str, Any] = None
 ) -> Dict[str, Any]:
     # Ensure output directory exists
     output_dir = Path(traces_out).parent
@@ -132,22 +129,6 @@
         ex = logger.start_example(problem_id=qid, text=q)
         
         history: List[Dict[str, Any]] = []
-<<<<<<< HEAD
-        # first attempt
-        a0, self_conf = learner.answer(q, history, template=None)
-        acc0 = accuracy(a0, ref)
-
-        # Only run bias detection and confidence if enabled
-        if enable_error_awareness:
-            bias, tconf = detect_bias(q, a0, ref, history)
-        else:
-            bias, tconf = "None", 0.5
-            
-        if enable_confidence:
-            conf = combine_confidence(self_conf, tconf, None)
-        else:
-            conf = 0.5
-=======
         
         # Prepare prompt for HumanEval vs standard tasks
         if is_humaneval:
@@ -168,10 +149,17 @@
         else:
             acc0 = accuracy(a0, ref)
             execution_details = {}
-            
-        bias, tconf = detect_bias(q, a0, ref, history)
-        conf = combine_confidence(self_conf, tconf, None)
->>>>>>> a5b7d912
+        
+        # Only run bias detection and confidence if enabled
+        if enable_error_awareness:
+            bias, tconf = detect_bias(q, a0, ref, history)
+        else:
+            bias, tconf = "None", 0.5
+        
+        if enable_confidence:
+            conf = combine_confidence(self_conf, tconf, None)
+        else:
+            conf = 0.5
 
         turns = [{
             "answer": a0, "self_conf": round(self_conf,2), "teacher_bias": bias,
@@ -191,42 +179,50 @@
                       task_type='humaneval' if is_humaneval else 'standard',
                       execution_details=execution_details if is_humaneval else None)
 
-<<<<<<< HEAD
         # Multi-turn loop only if enabled
         if enable_multi_turn:
             acc_prev = acc0
             t = 1
             while t < max_turns and acc_prev == 0:
-                # Check if we should reprompt based on error awareness
+                # Determine whether to reprompt
                 if enable_error_awareness:
                     reprompt, template = select_template(bias, conf, bool(acc_prev), len(history))
                 else:
-                    # If error awareness is disabled, always reprompt with a generic template
+                    # If error awareness is disabled, use a generic retry template
                     reprompt, template = True, "try_again_concise"
-                
+
                 if not reprompt:
                     break
-                    
+
                 # send template to learner
-                a1, self_conf = learner.answer(q, history + turns, template=template)
-                acc1 = accuracy(a1, ref)
-                
+                a1, self_conf = learner.answer(prompt, history + turns, template=template)
+
+                # Score based on task type
+                if is_humaneval:
+                    acc1 = humaneval_accuracy(task, a1)
+                    score_result = score_humaneval_candidate(task, a1)
+                    execution_details = score_result.get('execution_result', {})
+                else:
+                    acc1 = accuracy(a1, ref)
+                    execution_details = {}
+
                 # Only run bias detection and confidence if enabled
                 if enable_error_awareness:
                     bias, tconf = detect_bias(q, a1, ref, history + turns)
                 else:
                     bias, tconf = "None", 0.5
-                    
+
                 if enable_confidence:
                     conf = combine_confidence(self_conf, tconf, None)
                 else:
                     conf = 0.5
-                    
+
                 turns.append({
                     "answer": a1, "self_conf": round(self_conf,2), "teacher_bias": bias,
-                    "teacher_conf": round(tconf,2), "template": template, "accuracy": acc1
+                    "teacher_conf": round(tconf,2), "template": template, "accuracy": acc1,
+                    "execution_details": execution_details if is_humaneval else {}
                 })
-                
+
                 # Log this turn
                 coaching_feedback = coaching_from_bias(bias)
                 logger.on_turn(ex, turn_index=t, prompt=f"Template: {template}", response_text=a1, 
@@ -235,56 +231,14 @@
                               model_reported_confidence=self_conf, 
                               evaluator_bias_label=bias,
                               evaluator_feedback=coaching_feedback,
-                              model_name=getattr(learner, 'model', provider))
-                
+                              model_name=getattr(learner, 'model', provider),
+                              task_type='humaneval' if is_humaneval else 'standard',
+                              execution_details=execution_details if is_humaneval else None)
+
                 t += 1
                 # simple stop: two non-improvements handled implicitly by max_turns and correctness
                 if acc1 == 1: break
                 acc_prev = acc1
-=======
-        acc_prev = acc0
-        t = 1
-        while t < max_turns and acc_prev == 0:
-            reprompt, template = select_template(bias, conf, bool(acc_prev), len(history))
-            if not reprompt:
-                break
-            # send template to learner
-            a1, self_conf = learner.answer(prompt, history + turns, template=template)
-            
-            # Score based on task type
-            if is_humaneval:
-                acc1 = humaneval_accuracy(task, a1)
-                score_result = score_humaneval_candidate(task, a1)
-                execution_details = score_result.get('execution_result', {})
-            else:
-                acc1 = accuracy(a1, ref)
-                execution_details = {}
-                
-            bias, tconf = detect_bias(q, a1, ref, history + turns)
-            conf = combine_confidence(self_conf, tconf, None)
-            turns.append({
-                "answer": a1, "self_conf": round(self_conf,2), "teacher_bias": bias,
-                "teacher_conf": round(tconf,2), "template": template, "accuracy": acc1,
-                "execution_details": execution_details if is_humaneval else {}
-            })
-            
-            # Log this turn
-            coaching_feedback = coaching_from_bias(bias)
-            logger.on_turn(ex, turn_index=t, prompt=f"Template: {template}", response_text=a1, 
-                          response_is_final=(t == max_turns-1 or acc1 == 1), is_correct=bool(acc1),
-                          evaluator_signal=('stop' if acc1 == 1 else 'continue'), 
-                          model_reported_confidence=self_conf, 
-                          evaluator_bias_label=bias,
-                          evaluator_feedback=coaching_feedback,
-                          model_name=getattr(learner, 'model', provider),
-                          task_type='humaneval' if is_humaneval else 'standard',
-                          execution_details=execution_details if is_humaneval else None)
-            
-            t += 1
-            # simple stop: two non-improvements handled implicitly by max_turns and correctness
-            if acc1 == 1: break
-            acc_prev = acc1
->>>>>>> a5b7d912
 
         # Finalize the trace for this example
         final_answer = turns[-1]["answer"]
