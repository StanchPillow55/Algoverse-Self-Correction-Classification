--- conflicted
+++ resolved
@@ -40,11 +40,8 @@
     p_run.add_argument("--out", default=defaults['traces_out'])
     p_run.add_argument("--max-turns", type=int, default=defaults['max_turns'])
     p_run.add_argument("--provider", default=os.getenv("PROVIDER", defaults['provider']))
-<<<<<<< HEAD
     p_run.add_argument("--config", help="Path to config file")
-=======
     p_run.add_argument("--subset", help="Dataset subset (for HumanEval: subset_20, subset_100, full)")
->>>>>>> a5b7d912
 
     args = p.parse_args()
     if args.cmd == "info":
@@ -65,12 +62,8 @@
         # Only set demo mode if no explicit setting and provider is not openai
         if "DEMO_MODE" not in os.environ and args.provider != "openai":
             os.environ.setdefault("DEMO_MODE", "1")
-<<<<<<< HEAD
             
-        res = run_dataset(args.dataset, args.out, args.max_turns, provider=args.provider, config=config)
-=======
-        res = run_dataset(args.dataset, args.out, args.max_turns, provider=args.provider, subset=args.subset)
->>>>>>> a5b7d912
+        res = run_dataset(args.dataset, args.out, args.max_turns, provider=args.provider, config=config, subset=args.subset)
         print(json.dumps(res["summary"], indent=2))
     else:
         p.print_help()
