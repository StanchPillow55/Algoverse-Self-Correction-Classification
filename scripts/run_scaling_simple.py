--- conflicted
+++ resolved
@@ -26,32 +26,15 @@
         "gpt-4": "openai",
         "claude-haiku": "anthropic",
         "claude-sonnet": "anthropic",
-        "claude-opus": "anthropic",
-        "llama-70b": "replicate"
-    }
-    
-    # Map display names to actual API model names
-    api_model_mapping = {
-        "gpt-4o-mini": "gpt-4o-mini",
-        "gpt-4o": "gpt-4o", 
-        "gpt-4": "gpt-4",
-        "claude-haiku": "claude-3-haiku-20240307",
-        # Update Sonnet to current ID; keep an explicit 3.5 alias
-        "claude-sonnet": "claude-3-5-sonnet-20241022",
-        "claude-sonnet-3.5": "claude-3-5-sonnet-20241022",
-        "claude-opus": "claude-3-opus-20240229",
-        "llama-70b": "meta/meta-llama-3-70b"
+        "claude-opus": "anthropic"
     }
     
     provider = model_mapping.get(model_name, "openai")
-    api_model_name = api_model_mapping.get(model_name, model_name)
     
     # Set environment variables for the model
     os.environ["PROVIDER"] = provider
     os.environ["DEMO_MODE"] = "0"  # Use real API
     
-<<<<<<< HEAD
-=======
     if provider == "openai":
         if "mini" in model_name:
             os.environ["OPENAI_MODEL"] = "gpt-4o-mini"
@@ -67,7 +50,6 @@
         elif "opus" in model_name:
             os.environ["ANTHROPIC_MODEL"] = "claude-3-opus-20240229"
     
->>>>>>> 316013a0
     # Create output file
     output_file = output_dir / f"{model_name}_scaling_result.json"
     
@@ -78,11 +60,7 @@
         --out {output_file} \
         --max-turns {max_turns} \
         --provider {provider} \
-<<<<<<< HEAD
-        --model {api_model_name}
-=======
         --model {model_name}
->>>>>>> 316013a0
     """
     
     print(f"Running: {model_name} on {dataset_path}")
@@ -129,10 +107,7 @@
         print("🚀 Phase 2: Medium Scale")
     else:
         # Phase 3: Full scale
-        if args.models == ["gpt-4o-mini", "claude-haiku", "gpt-4o"]:  # Default models
-            models = ["gpt-4o-mini", "claude-haiku", "gpt-4o", "claude-sonnet", "llama-70b", "gpt-4"]
-        else:
-            models = args.models
+        models = args.models
         print("🚀 Phase 3: Full Scale")
     
     print(f"Models: {', '.join(models)}")
